--- conflicted
+++ resolved
@@ -36,13 +36,13 @@
         current_time = datetime.now(timezone.utc)
         print(f"🚀 Processing {len(result['ingredients'])} ingredients with FULL PARALLEL processing...")
         print(f"💡 BASIC endpoint now includes: Environmental + Utilization + Images!")
-        
+
         # 1. Función para enriquecer cada ingrediente con TODOS los datos en paralelo
         def process_complete_ingredient_data(ingredient_data):
             ingredient, user_uid, current_time = ingredient_data
             ingredient_name = ingredient["name"]
             ingredient_description = ingredient.get("description", "")
-            
+
             print(f"🔥 [Thread] Complete processing for: {ingredient_name}")
             try:
                 # Generar imagen
@@ -51,20 +51,20 @@
                     user_uid=user_uid,
                     descripcion=ingredient_description
                 )
-                
+
                 # Calcular fecha de vencimiento
                 expiration_date = self.calculator_service.calculate_expiration_date(
                     added_at=current_time,
                     time_value=ingredient["expiration_time"],
                     time_unit=ingredient["time_unit"]
                 )
-                
+
                 # Environmental impact (usando prompts separados)
                 environmental_data = self.ai_service.analyze_environmental_impact(ingredient_name)
-                
+
                 # Utilization ideas (usando prompts separados)
                 utilization_data = self.ai_service.generate_utilization_ideas(ingredient_name, ingredient_description)
-                
+
                 print(f"✅ [Thread] ALL data ready for {ingredient_name}")
                 return ingredient_name, {
                     "image_path": image_path,
@@ -73,11 +73,11 @@
                     **environmental_data,  # environmental_impact
                     **utilization_data     # utilization_ideas
                 }, None
-                
+
             except Exception as e:
                 print(f"🚨 [Thread] Error processing {ingredient_name}: {str(e)}")
                 fallback_date = current_time + timedelta(days=ingredient.get("expiration_time", 7))
-                
+
                 # Datos por defecto en caso de error
                 return ingredient_name, {
                     "image_path": self._get_default_image_path(),
@@ -96,17 +96,17 @@
                         }
                     ]
                 }, str(e)
-        
+
         # 2. Procesar TODO en paralelo (máximo 4 threads para incluir AI calls)
         enriched_results = {}
         with ThreadPoolExecutor(max_workers=4) as executor:
             thread_data = [(ingredient, user_uid, current_time) for ingredient in result["ingredients"]]
-            
+
             future_to_ingredient = {
-                executor.submit(process_complete_ingredient_data, data): data[0]["name"] 
+                executor.submit(process_complete_ingredient_data, data): data[0]["name"]
                 for data in thread_data
             }
-            
+
             for future in as_completed(future_to_ingredient):
                 ingredient_name, enriched_data, error = future.result()
                 enriched_results[ingredient_name] = enriched_data
@@ -114,26 +114,18 @@
                     print(f"⚠️ Fallback used for {ingredient_name}")
                 else:
                     print(f"🎯 EVERYTHING ready for {ingredient_name}")
-        
+
         # 3. Aplicar todos los datos enriquecidos (súper rápido)
         for ingredient in result["ingredients"]:
-<<<<<<< HEAD
-            similar = self.image_repository.find_best_match_name(ingredient["name"])
-            if similar:
-                ingredient["image_path"] = similar.image_path
-            else:
-                ingredient["image_path"] = self.image_repository.find_by_name(self.fallback_name).image_path
-=======
             ingredient_name = ingredient["name"]
             if ingredient_name in enriched_results:
                 ingredient.update(enriched_results[ingredient_name])
                 print(f"✅ FULL DATA: {ingredient_name} → Image ✅ Environmental ✅ Utilization ✅ Expiration ✅")
-        
+
         print(f"🚀 ENHANCED BASIC: All {len(result['ingredients'])} ingredients with COMPLETE data using separate prompts!")
->>>>>>> d5aa4490
 
         return result
-    
+
     def _get_default_image_path(self) -> str:
         """
         Retorna una imagen por defecto cuando no se encuentra ninguna referencia.
