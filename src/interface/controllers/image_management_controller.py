--- conflicted
+++ resolved
@@ -59,7 +59,7 @@
     added = use_case.execute()
     return jsonify({"message": f"{added} imágenes sincronizadas"}), 200
 
-<<<<<<< HEAD
+
 @image_management_bp.route("/upload_image", methods=["POST"])
 @jwt_required()
 @swag_from({
@@ -146,7 +146,4 @@
         return jsonify({
             "error": "Failed to upload image",
             "details": str(e)
-        }), 500
-=======
-#TODO: Upload image with image
->>>>>>> 33cf838b
+        }), 500